--- conflicted
+++ resolved
@@ -23,7 +23,12 @@
         "type": "nested",
         "include_in_parent": true,
         "properties": {
-<<<<<<< HEAD
+          "collection": {
+            "type": "keyword"
+          },
+          "method": {
+            "type": "keyword"
+          },
           "query": {
             "type": "keyword"
           },
@@ -32,23 +37,6 @@
           }
         }
       }
-=======
-            "timestamp":        {"type": "date", "format": "dateOptionalTime"},
-            "hostName":         {"type": "string", "index": "not_analyzed"},
-            "pid":              {"type": "integer"},
-            "applicationName":  {"type": "string", "index": "not_analyzed"},
-            "mongo": {
-                "type": "nested",
-                "include_in_parent": true,
-                "properties": {            
-                    "collection": {"type": "string", "index": "not_analyzed"},
-                    "method":     {"type": "string", "index": "not_analyzed"},
-                    "query":      {"type": "string", "index": "not_analyzed"},
-                    "duration":   {"type": "long"}
-                }
-            }
-        }   
->>>>>>> e77f1a85
     }
   }
 }